﻿<?xml version="1.0" encoding="utf-8"?>
<Project DefaultTargets="Build" ToolsVersion="15.0" xmlns="http://schemas.microsoft.com/developer/msbuild/2003">
  <ItemGroup Label="ProjectConfigurations">
    <ProjectConfiguration Include="Debug|ARM64">
      <Configuration>Debug</Configuration>
      <Platform>ARM64</Platform>
    </ProjectConfiguration>
    <ProjectConfiguration Include="Debug|ARM">
      <Configuration>Debug</Configuration>
      <Platform>ARM</Platform>
    </ProjectConfiguration>
    <ProjectConfiguration Include="Debug|Win32">
      <Configuration>Debug</Configuration>
      <Platform>Win32</Platform>
    </ProjectConfiguration>
    <ProjectConfiguration Include="Release|ARM64">
      <Configuration>Release</Configuration>
      <Platform>ARM64</Platform>
    </ProjectConfiguration>
    <ProjectConfiguration Include="Release|ARM">
      <Configuration>Release</Configuration>
      <Platform>ARM</Platform>
    </ProjectConfiguration>
    <ProjectConfiguration Include="Release|Win32">
      <Configuration>Release</Configuration>
      <Platform>Win32</Platform>
    </ProjectConfiguration>
    <ProjectConfiguration Include="Debug|x64">
      <Configuration>Debug</Configuration>
      <Platform>x64</Platform>
    </ProjectConfiguration>
    <ProjectConfiguration Include="Release|x64">
      <Configuration>Release</Configuration>
      <Platform>x64</Platform>
    </ProjectConfiguration>
  </ItemGroup>
  <PropertyGroup Label="Globals">
    <ProjectGuid>{64B34344-F7EC-4AC3-BDFF-CEDE60BDF196}</ProjectGuid>
    <Keyword>Win32Proj</Keyword>
    <RootNamespace>
    </RootNamespace>
    <WindowsTargetPlatformVersion>10.0.14393.0</WindowsTargetPlatformVersion>
    <ProjectName>libproxy-ut-win32</ProjectName>
  </PropertyGroup>
  <Import Project="$(VCTargetsPath)\Microsoft.Cpp.Default.props" />
  <PropertyGroup Condition="'$(Configuration)'=='Debug'" Label="Configuration">
    <ConfigurationType>DynamicLibrary</ConfigurationType>
    <UseDebugLibraries>true</UseDebugLibraries>
    <PlatformToolset>v141</PlatformToolset>
    <CharacterSet>MultiByte</CharacterSet>
  </PropertyGroup>
  <PropertyGroup Condition="'$(Configuration)'=='Release'" Label="Configuration">
    <ConfigurationType>DynamicLibrary</ConfigurationType>
    <UseDebugLibraries>false</UseDebugLibraries>
    <PlatformToolset>v141</PlatformToolset>
    <WholeProgramOptimization>true</WholeProgramOptimization>
    <CharacterSet>MultiByte</CharacterSet>
  </PropertyGroup>
  <Import Project="$(VCTargetsPath)\Microsoft.Cpp.props" />
  <ImportGroup Label="ExtensionSettings">
  </ImportGroup>
  <ImportGroup Label="Shared">
    <Import Project="libproxy-ut-shared.vcxitems" Label="Shared" />
  </ImportGroup>
  <ImportGroup Label="PropertySheets">
    <Import Project="$(UserRootDir)\Microsoft.Cpp.$(Platform).user.props" Condition="exists('$(UserRootDir)\Microsoft.Cpp.$(Platform).user.props')" Label="LocalAppDataPlatform" />
  </ImportGroup>
  <PropertyGroup Label="UserMacros" />
  <PropertyGroup Condition="'$(Configuration)'=='Debug'">
    <OutDir>$(SolutionDir)bin\win32\$(PlatformTarget)\$(Configuration)\</OutDir>
    <IntDir>$(OutDir)obj\$(ProjectName)\</IntDir>
    <CodeAnalysisRuleSet>NativeRecommendedRules.ruleset</CodeAnalysisRuleSet>
    <LinkIncremental>false</LinkIncremental>
    <IncludePath>$(IncludePath);$(VCInstallDir)UnitTest\include</IncludePath>
    <LibraryPath>$(LibraryPath);$(VCInstallDir)UnitTest\lib\$(Platform)</LibraryPath>
    <TargetName>$(ProjectName)</TargetName>
  </PropertyGroup>
  <PropertyGroup Condition="'$(Configuration)'=='Release'">
    <OutDir>$(SolutionDir)bin\win32\$(PlatformTarget)\$(Configuration)\</OutDir>
    <IntDir>$(OutDir)obj\$(ProjectName)\</IntDir>
    <LinkIncremental>false</LinkIncremental>
    <IncludePath>$(IncludePath);$(VCInstallDir)UnitTest\include</IncludePath>
    <LibraryPath>$(LibraryPath);$(VCInstallDir)UnitTest\lib\$(Platform)</LibraryPath>
    <TargetName>$(ProjectName)</TargetName>
  </PropertyGroup>
  <ItemDefinitionGroup Condition="'$(Configuration)'=='Debug'">
    <ClCompile>
      <SDLCheck>true</SDLCheck>
      <WarningLevel>Level4</WarningLevel>
      <Optimization>Disabled</Optimization>
      <PreprocessorDefinitions>CPP_UNITTEST;WIN32;WIN32;_DEBUG;_CONSOLE;%(PreprocessorDefinitions);_CRT_SECURE_NO_WARNINGS</PreprocessorDefinitions>
<<<<<<< HEAD
      <AdditionalIncludeDirectories>..\..\..\..\inc;..\..\..\..\src;..\..\..\..\deps\cmp;..\..\..\..\deps\hashtable;..\..\..\..\deps\parson;..\..\..\..\deps\getopt\src;..\..\..\..\deps\uamqp\inc;..\..\..\..\deps\umqtt\inc;..\..\..\..\deps\shared\inc;..\..\..\..\deps\shared\src;..\..\..\..\deps\shared\inc\azure_c_shared_utility;..\..\..\..\deps\ctest\inc;..\..\..\..\deps\umock\inc;..\..\..\..\deps\trunner\inc</AdditionalIncludeDirectories>
=======
      <AdditionalIncludeDirectories>..\..\..\..\inc;..\..\..\..\src;..\..\..\..\deps\cmp;..\..\..\..\deps\hashtable;..\..\..\..\deps\parson;..\..\..\..\deps\getopt\src;..\..\..\..\deps\umqtt\inc;..\..\..\..\deps\shared\inc;..\..\..\..\deps\shared\src;..\..\..\..\deps\shared\inc\azure_c_shared_utility;..\..\..\..\deps\ctest\inc;..\..\..\..\deps\umock\inc;..\..\..\..\deps\trunner\inc</AdditionalIncludeDirectories>
      <BasicRuntimeChecks>EnableFastChecks</BasicRuntimeChecks>
>>>>>>> 32672d3c
      <RuntimeLibrary>MultiThreadedDebug</RuntimeLibrary>
      <DebugInformationFormat>ProgramDatabase</DebugInformationFormat>
      <CompileAs>CompileAsCpp</CompileAs>
      <DisableSpecificWarnings>4211</DisableSpecificWarnings>
      <InlineFunctionExpansion>Disabled</InlineFunctionExpansion>
    </ClCompile>
    <Link>
      <SubSystem>Console</SubSystem>
      <GenerateDebugInformation>true</GenerateDebugInformation>
    </Link>
  </ItemDefinitionGroup>
  <ItemDefinitionGroup Condition="'$(Configuration)'=='Release'">
    <ClCompile>
      <SDLCheck>true</SDLCheck>
      <WarningLevel>Level4</WarningLevel>
      <Optimization>Disabled</Optimization>
<<<<<<< HEAD
      <PreprocessorDefinitions>CPP_UNITTEST;WIN32;_DEBUG;_CONSOLE;%(PreprocessorDefinitions);_CRT_SECURE_NO_WARNINGS</PreprocessorDefinitions>
      <AdditionalIncludeDirectories>..\..\..\..\inc;..\..\..\..\src;..\..\..\..\deps\cmp;..\..\..\..\deps\hashtable;..\..\..\..\deps\parson;..\..\..\..\deps\getopt\src;..\..\..\..\deps\uamqp\inc;..\..\..\..\deps\umqtt\inc;..\..\..\..\deps\shared\inc;..\..\..\..\deps\shared\src;..\..\..\..\deps\shared\inc\azure_c_shared_utility;..\..\..\..\deps\ctest\inc;..\..\..\..\deps\umock\inc;..\..\..\..\deps\trunner\inc</AdditionalIncludeDirectories>
      <RuntimeLibrary>MultiThreadedDebug</RuntimeLibrary>
      <DebugInformationFormat>ProgramDatabase</DebugInformationFormat>
      <CompileAs>CompileAsCpp</CompileAs>
      <DisableSpecificWarnings>4211</DisableSpecificWarnings>
      <AdditionalOptions>/d2MPX %(AdditionalOptions)</AdditionalOptions>
    </ClCompile>
    <Link>
      <SubSystem>Console</SubSystem>
      <GenerateDebugInformation>true</GenerateDebugInformation>
      <AdditionalDependencies>%(AdditionalDependencies)</AdditionalDependencies>
    </Link>
    <PreBuildEvent>
      <Command>
      </Command>
    </PreBuildEvent>
    <CustomBuildStep>
      <Command>
      </Command>
      <Outputs>
      </Outputs>
      <TreatOutputAsContent>
      </TreatOutputAsContent>
    </CustomBuildStep>
  </ItemDefinitionGroup>
  <ItemDefinitionGroup Condition="'$(Configuration)|$(Platform)'=='Release|Win32'">
    <ClCompile>
      <WarningLevel>Level4</WarningLevel>
      <PrecompiledHeader>
      </PrecompiledHeader>
      <Optimization>Disabled</Optimization>
=======
>>>>>>> 32672d3c
      <FunctionLevelLinking>true</FunctionLevelLinking>
      <IntrinsicFunctions>false</IntrinsicFunctions>
      <PreprocessorDefinitions>CPP_UNITTEST;WIN32;WIN32;NDEBUG;_CONSOLE;%(PreprocessorDefinitions);_CRT_SECURE_NO_WARNINGS</PreprocessorDefinitions>
      <AdditionalIncludeDirectories>..\..\..\..\inc;..\..\..\..\src;..\..\..\..\deps\cmp;..\..\..\..\deps\hashtable;..\..\..\..\deps\parson;..\..\..\..\deps\getopt\src;..\..\..\..\deps\uamqp\inc;..\..\..\..\deps\umqtt\inc;..\..\..\..\deps\shared\inc;..\..\..\..\deps\shared\src;..\..\..\..\deps\shared\inc\azure_c_shared_utility;..\..\..\..\deps\ctest\inc;..\..\..\..\deps\umock\inc;..\..\..\..\deps\trunner\inc</AdditionalIncludeDirectories>
      <RuntimeLibrary>MultiThreaded</RuntimeLibrary>
      <CompileAs>CompileAsCpp</CompileAs>
      <DisableSpecificWarnings>4211</DisableSpecificWarnings>
<<<<<<< HEAD
      <AdditionalOptions>/d2MPX %(AdditionalOptions)</AdditionalOptions>
      <WholeProgramOptimization>false</WholeProgramOptimization>
    </ClCompile>
    <Link>
      <SubSystem>Console</SubSystem>
      <GenerateDebugInformation>DebugFastLink</GenerateDebugInformation>
      <EnableCOMDATFolding>
      </EnableCOMDATFolding>
      <OptimizeReferences>
      </OptimizeReferences>
      <AdditionalDependencies>%(AdditionalDependencies)</AdditionalDependencies>
      <LinkTimeCodeGeneration>Default</LinkTimeCodeGeneration>
    </Link>
    <PreBuildEvent>
      <Command>
      </Command>
    </PreBuildEvent>
    <CustomBuildStep>
      <Command>
      </Command>
      <Outputs>
      </Outputs>
      <TreatOutputAsContent>
      </TreatOutputAsContent>
    </CustomBuildStep>
  </ItemDefinitionGroup>
  <ItemDefinitionGroup Condition="'$(Configuration)|$(Platform)'=='Release|x64'">
    <ClCompile>
      <WarningLevel>Level4</WarningLevel>
      <PrecompiledHeader>
      </PrecompiledHeader>
      <Optimization>MaxSpeed</Optimization>
      <FunctionLevelLinking>true</FunctionLevelLinking>
      <IntrinsicFunctions>true</IntrinsicFunctions>
      <PreprocessorDefinitions>CPP_UNITTEST;WIN32;NDEBUG;_CONSOLE;%(PreprocessorDefinitions);_CRT_SECURE_NO_WARNINGS</PreprocessorDefinitions>
      <AdditionalIncludeDirectories>..\..\..\..\inc;..\..\..\..\src;..\..\..\..\deps\cmp;..\..\..\..\deps\hashtable;..\..\..\..\deps\parson;..\..\..\..\deps\getopt\src;..\..\..\..\deps\uamqp\inc;..\..\..\..\deps\umqtt\inc;..\..\..\..\deps\shared\inc;..\..\..\..\deps\shared\src;..\..\..\..\deps\shared\inc\azure_c_shared_utility;..\..\..\..\deps\ctest\inc;..\..\..\..\deps\umock\inc;..\..\..\..\deps\trunner\inc</AdditionalIncludeDirectories>
      <AdditionalOptions>/d2MPX %(AdditionalOptions)</AdditionalOptions>
      <RuntimeLibrary>MultiThreaded</RuntimeLibrary>
      <CompileAs>CompileAsCpp</CompileAs>
      <DisableSpecificWarnings>4211</DisableSpecificWarnings>
=======
>>>>>>> 32672d3c
      <WholeProgramOptimization>false</WholeProgramOptimization>
    </ClCompile>
    <Link>
      <SubSystem>Console</SubSystem>
      <GenerateDebugInformation>DebugFastLink</GenerateDebugInformation>
      <EnableCOMDATFolding>
      </EnableCOMDATFolding>
      <OptimizeReferences>
      </OptimizeReferences>
      <LinkTimeCodeGeneration>Default</LinkTimeCodeGeneration>
    </Link>
  </ItemDefinitionGroup>
  <ItemGroup>
    <ProjectReference Include="..\..\libtest\libtest-win32.vcxproj">
      <Project>{92cb9acb-6141-43ca-b4fd-cd59287a1c7b}</Project>
    </ProjectReference>
  </ItemGroup>
  <ItemGroup>
    <ClCompile Include="..\..\..\..\test\ut\main.c" />
  </ItemGroup>
  <Import Project="$(VCTargetsPath)\Microsoft.Cpp.targets" />
  <ImportGroup Label="ExtensionTargets" />
</Project><|MERGE_RESOLUTION|>--- conflicted
+++ resolved
@@ -89,12 +89,8 @@
       <WarningLevel>Level4</WarningLevel>
       <Optimization>Disabled</Optimization>
       <PreprocessorDefinitions>CPP_UNITTEST;WIN32;WIN32;_DEBUG;_CONSOLE;%(PreprocessorDefinitions);_CRT_SECURE_NO_WARNINGS</PreprocessorDefinitions>
-<<<<<<< HEAD
       <AdditionalIncludeDirectories>..\..\..\..\inc;..\..\..\..\src;..\..\..\..\deps\cmp;..\..\..\..\deps\hashtable;..\..\..\..\deps\parson;..\..\..\..\deps\getopt\src;..\..\..\..\deps\uamqp\inc;..\..\..\..\deps\umqtt\inc;..\..\..\..\deps\shared\inc;..\..\..\..\deps\shared\src;..\..\..\..\deps\shared\inc\azure_c_shared_utility;..\..\..\..\deps\ctest\inc;..\..\..\..\deps\umock\inc;..\..\..\..\deps\trunner\inc</AdditionalIncludeDirectories>
-=======
-      <AdditionalIncludeDirectories>..\..\..\..\inc;..\..\..\..\src;..\..\..\..\deps\cmp;..\..\..\..\deps\hashtable;..\..\..\..\deps\parson;..\..\..\..\deps\getopt\src;..\..\..\..\deps\umqtt\inc;..\..\..\..\deps\shared\inc;..\..\..\..\deps\shared\src;..\..\..\..\deps\shared\inc\azure_c_shared_utility;..\..\..\..\deps\ctest\inc;..\..\..\..\deps\umock\inc;..\..\..\..\deps\trunner\inc</AdditionalIncludeDirectories>
       <BasicRuntimeChecks>EnableFastChecks</BasicRuntimeChecks>
->>>>>>> 32672d3c
       <RuntimeLibrary>MultiThreadedDebug</RuntimeLibrary>
       <DebugInformationFormat>ProgramDatabase</DebugInformationFormat>
       <CompileAs>CompileAsCpp</CompileAs>
@@ -111,41 +107,6 @@
       <SDLCheck>true</SDLCheck>
       <WarningLevel>Level4</WarningLevel>
       <Optimization>Disabled</Optimization>
-<<<<<<< HEAD
-      <PreprocessorDefinitions>CPP_UNITTEST;WIN32;_DEBUG;_CONSOLE;%(PreprocessorDefinitions);_CRT_SECURE_NO_WARNINGS</PreprocessorDefinitions>
-      <AdditionalIncludeDirectories>..\..\..\..\inc;..\..\..\..\src;..\..\..\..\deps\cmp;..\..\..\..\deps\hashtable;..\..\..\..\deps\parson;..\..\..\..\deps\getopt\src;..\..\..\..\deps\uamqp\inc;..\..\..\..\deps\umqtt\inc;..\..\..\..\deps\shared\inc;..\..\..\..\deps\shared\src;..\..\..\..\deps\shared\inc\azure_c_shared_utility;..\..\..\..\deps\ctest\inc;..\..\..\..\deps\umock\inc;..\..\..\..\deps\trunner\inc</AdditionalIncludeDirectories>
-      <RuntimeLibrary>MultiThreadedDebug</RuntimeLibrary>
-      <DebugInformationFormat>ProgramDatabase</DebugInformationFormat>
-      <CompileAs>CompileAsCpp</CompileAs>
-      <DisableSpecificWarnings>4211</DisableSpecificWarnings>
-      <AdditionalOptions>/d2MPX %(AdditionalOptions)</AdditionalOptions>
-    </ClCompile>
-    <Link>
-      <SubSystem>Console</SubSystem>
-      <GenerateDebugInformation>true</GenerateDebugInformation>
-      <AdditionalDependencies>%(AdditionalDependencies)</AdditionalDependencies>
-    </Link>
-    <PreBuildEvent>
-      <Command>
-      </Command>
-    </PreBuildEvent>
-    <CustomBuildStep>
-      <Command>
-      </Command>
-      <Outputs>
-      </Outputs>
-      <TreatOutputAsContent>
-      </TreatOutputAsContent>
-    </CustomBuildStep>
-  </ItemDefinitionGroup>
-  <ItemDefinitionGroup Condition="'$(Configuration)|$(Platform)'=='Release|Win32'">
-    <ClCompile>
-      <WarningLevel>Level4</WarningLevel>
-      <PrecompiledHeader>
-      </PrecompiledHeader>
-      <Optimization>Disabled</Optimization>
-=======
->>>>>>> 32672d3c
       <FunctionLevelLinking>true</FunctionLevelLinking>
       <IntrinsicFunctions>false</IntrinsicFunctions>
       <PreprocessorDefinitions>CPP_UNITTEST;WIN32;WIN32;NDEBUG;_CONSOLE;%(PreprocessorDefinitions);_CRT_SECURE_NO_WARNINGS</PreprocessorDefinitions>
@@ -153,49 +114,6 @@
       <RuntimeLibrary>MultiThreaded</RuntimeLibrary>
       <CompileAs>CompileAsCpp</CompileAs>
       <DisableSpecificWarnings>4211</DisableSpecificWarnings>
-<<<<<<< HEAD
-      <AdditionalOptions>/d2MPX %(AdditionalOptions)</AdditionalOptions>
-      <WholeProgramOptimization>false</WholeProgramOptimization>
-    </ClCompile>
-    <Link>
-      <SubSystem>Console</SubSystem>
-      <GenerateDebugInformation>DebugFastLink</GenerateDebugInformation>
-      <EnableCOMDATFolding>
-      </EnableCOMDATFolding>
-      <OptimizeReferences>
-      </OptimizeReferences>
-      <AdditionalDependencies>%(AdditionalDependencies)</AdditionalDependencies>
-      <LinkTimeCodeGeneration>Default</LinkTimeCodeGeneration>
-    </Link>
-    <PreBuildEvent>
-      <Command>
-      </Command>
-    </PreBuildEvent>
-    <CustomBuildStep>
-      <Command>
-      </Command>
-      <Outputs>
-      </Outputs>
-      <TreatOutputAsContent>
-      </TreatOutputAsContent>
-    </CustomBuildStep>
-  </ItemDefinitionGroup>
-  <ItemDefinitionGroup Condition="'$(Configuration)|$(Platform)'=='Release|x64'">
-    <ClCompile>
-      <WarningLevel>Level4</WarningLevel>
-      <PrecompiledHeader>
-      </PrecompiledHeader>
-      <Optimization>MaxSpeed</Optimization>
-      <FunctionLevelLinking>true</FunctionLevelLinking>
-      <IntrinsicFunctions>true</IntrinsicFunctions>
-      <PreprocessorDefinitions>CPP_UNITTEST;WIN32;NDEBUG;_CONSOLE;%(PreprocessorDefinitions);_CRT_SECURE_NO_WARNINGS</PreprocessorDefinitions>
-      <AdditionalIncludeDirectories>..\..\..\..\inc;..\..\..\..\src;..\..\..\..\deps\cmp;..\..\..\..\deps\hashtable;..\..\..\..\deps\parson;..\..\..\..\deps\getopt\src;..\..\..\..\deps\uamqp\inc;..\..\..\..\deps\umqtt\inc;..\..\..\..\deps\shared\inc;..\..\..\..\deps\shared\src;..\..\..\..\deps\shared\inc\azure_c_shared_utility;..\..\..\..\deps\ctest\inc;..\..\..\..\deps\umock\inc;..\..\..\..\deps\trunner\inc</AdditionalIncludeDirectories>
-      <AdditionalOptions>/d2MPX %(AdditionalOptions)</AdditionalOptions>
-      <RuntimeLibrary>MultiThreaded</RuntimeLibrary>
-      <CompileAs>CompileAsCpp</CompileAs>
-      <DisableSpecificWarnings>4211</DisableSpecificWarnings>
-=======
->>>>>>> 32672d3c
       <WholeProgramOptimization>false</WholeProgramOptimization>
     </ClCompile>
     <Link>
